<<<<<<< HEAD
# Changelog for [`unix` package](http://hackage.haskell.org/package/unix)

## 2.7.0.2  *TBA*

  * Add support for `base-4.8.0.0`
  * Add haddock comments on `RTLD_NEXT` and `RTLD_DEFAULT`
  * Deprecate function `haveRtldLocal`
=======

  * Fix `getGroupEntryForID/getGroupEntryForName' on Solaris. Solaris uses
    CPP macros for required getgrgid_r and getgrnam_r functions definition
    so the fix is to change from C ABI calling convention to C API calling
    convention
>>>>>>> 3c28bc83

## 2.7.0.1  *Mar 2014*

  * Bundled with GHC 7.8.1

  * Handle `EROFS` and `ETXTBSY` as (non-exceptional) permission denied in
    `fileAccess`

  * Fix `getFileStatus` to retry `stat(2)` when it returns `EAGAIN`
    (this can happen on Solaris)

## 2.7.0.0  *Nov 2013*

  * New `forkProcessWithUnmask` function in the style of `forkIOWithUnmask`

  * Change `forkProcess` to inherit the exception masking state of its caller

  * Add new `Bool` flag to `ProcessStatus(Terminated)` constructor
    indicating whether a core dump occured

  * New functions in `System.Posix.Files{,.ByteString}` for operating
    on high resolution file timestamps:

        setFdTimesHiRes :: Fd -> POSIXTime -> POSIXTime -> IO ()
        setFileTimesHiRes :: FilePath -> POSIXTime -> POSIXTime -> IO ()
        setSymbolicLinkTimesHiRes :: FilePath -> POSIXTime -> POSIXTime -> IO ()
        touchFd :: Fd -> IO ()
        touchSymbolicLink :: FilePath -> IO ()

  * Export `SignalInfo(..)` and `SignalSpecificInfo(..)` as well as
    the two `Handler` constructors `CatchInfo` and `CatchInfoOnce`
    from `System.Posix.Signals`

  * Don't export `seekDirStream` and `tellDirStream` if the underlying
    `seekdir(3)`/`telldir(3)` system calls are not available (as on Android)

  * Fix library detection of `shm*` on openSUSE (#8350)

  * Minor documentation fixes/updates

  * Update package to `cabal-version >= 1.10` format

## 2.6.0.1  *Jan 2013*

  * Bundled with GHC 7.6.2
  * Fix memory corruption issue in `putEnv`
  * Use `pthread_kill(3)` instead of `raise(2)` on OS X too

## 2.6.0.0  *Sep 2012*

  * Bundled with GHC 7.6.1
  * New functions `mkdtemp` and `mkstemps` in `System.Posix.Temp`
  * New functions `setEnvironment` and `cleanEnv`
  * New functions `accessTimeHiRes`, `modificationTimeHiRes`, and
    `statusChangeTimeHiRes` for accessing high resolution timestamps<|MERGE_RESOLUTION|>--- conflicted
+++ resolved
@@ -1,4 +1,3 @@
-<<<<<<< HEAD
 # Changelog for [`unix` package](http://hackage.haskell.org/package/unix)
 
 ## 2.7.0.2  *TBA*
@@ -6,13 +5,10 @@
   * Add support for `base-4.8.0.0`
   * Add haddock comments on `RTLD_NEXT` and `RTLD_DEFAULT`
   * Deprecate function `haveRtldLocal`
-=======
-
   * Fix `getGroupEntryForID/getGroupEntryForName' on Solaris. Solaris uses
     CPP macros for required getgrgid_r and getgrnam_r functions definition
     so the fix is to change from C ABI calling convention to C API calling
     convention
->>>>>>> 3c28bc83
 
 ## 2.7.0.1  *Mar 2014*
 
